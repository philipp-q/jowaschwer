--- conflicted
+++ resolved
@@ -13,6 +13,11 @@
   parameters:
     url: "git@github.com:philipp-q/jowaschwer.git"
     branch: "master" # change this to your banch
+- name: z-quantum-core
+  type: git
+  parameters:
+    url: "git@github.com:zapatacomputing/z-quantum-core.git"
+    branch: "master"
 - name: qe-openfermion
   type: git
   parameters:
@@ -23,14 +28,8 @@
   parameters:
     url: "git@github.com:zapatacomputing/qe-psi4.git"
     branch: "master"
-    
-    
-    
-    #- name: z-quantum-core
-#  type: git
-#  parameters:
-#    url: "git@github.com:zapatacomputing/z-quantum-core.git"
-#    branch: "master"
+
+
 
 # Data to help you easily work with your workflow
 metadata:
@@ -64,12 +63,7 @@
         arguments:
           parameters:
           - angle: '0.5'
-<<<<<<< HEAD
           - resources: [z-quantum-core, qe-openfermion, qe-psi4, tequila]
           #- resources: [z-quantum-core, qulacs-t]
           - docker-image: z-quantum-default
-=======
-          - resources: [qe-openfermion, qe-psi4, tequila]
-          - docker-image: qe-psi4 
->>>>>>> 8f65d4d6
           - docker-tag: latest